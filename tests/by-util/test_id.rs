// This file is part of the uutils coreutils package.
//
// For the full copyright and license information, please view the LICENSE
// file that was distributed with this source code.

// spell-checker:ignore (ToDO) coreutil

<<<<<<< HEAD
use crate::common::util::{check_coreutil_version, expected_result, is_ci, whoami, TestScenario};

const VERSION_MIN_MULTIPLE_USERS: &str = "8.3"; // this feature was introduced in GNU's coreutils 8.31
=======
use crate::common::util::{is_ci, whoami, TestScenario};
use regex::Regex;
>>>>>>> e5e601a2

#[test]
fn test_invalid_arg() {
    new_ucmd!().arg("--definitely-invalid").fails().code_is(1);
}

#[test]
#[cfg(unix)]
fn test_id_no_specified_user() {
    new_ucmd!().succeeds().stdout_matches(
        &Regex::new(r#"(uid=\d+\(\w+\) gid=\d+\(\w+\) groups=\d+\(\w+\)(,\d+\(\w+\))*)+"#).unwrap(),
    );
}

#[test]
#[cfg(unix)]
fn test_id_single_user() {
    let test_user = whoami();

    new_ucmd!().arg(&test_user).succeeds().stdout_matches(
        &Regex::new(r#"uid=\d+\(\w+\) gid=\d+\(\w+\) groups=\d+\(\w+\)(,\d+\(\w+\))*"#).unwrap(),
    );

    // u/g/G z/n
    for opt in ["--user", "--group", "--groups"] {
        new_ucmd!()
            .arg(&test_user)
            .arg(opt)
            .succeeds()
            .stdout_matches(&Regex::new(r#"\d+"#).unwrap());

        new_ucmd!()
            .arg(&test_user)
            .arg(opt)
            .arg("--zero")
            .succeeds()
            .stdout_matches(&Regex::new(r#"\d+"#).unwrap());

        new_ucmd!()
            .arg(&test_user)
            .arg(opt)
            .arg("--name")
            .succeeds()
            .stdout_matches(&Regex::new(r#"\w+"#).unwrap());
    }
}

#[test]
#[cfg(unix)]
fn test_id_single_user_non_existing() {
    new_ucmd!()
        .arg("hopefully_non_existing_username")
        .fails()
        .stderr_contains("no such user");
}

#[test]
#[cfg(unix)]
fn test_id_name() {
    new_ucmd!()
        .args(&["--user", "--name"])
        .succeeds()
        .stdout_is(format!("{}\n", whoami()));

    for opt in ["--group", "--groups"] {
        let args = [opt, "--name"];
        new_ucmd!()
            .args(&args)
            .succeeds()
            .stdout_matches(&Regex::new(r#"\w+"#).unwrap());
    }
}

#[test]
#[cfg(unix)]
fn test_id_real() {
    for opt in ["--user", "--group", "--groups"] {
        new_ucmd!()
            .arg(opt)
            .arg("--real")
            .succeeds()
            .stdout_matches(&Regex::new(r#"\d+"#).unwrap());
    }
}

#[test]
#[cfg(unix)]
fn test_id_pretty_print() {
    // `-p` is BSD only and not supported on GNU's `id`
    let username = whoami();
    new_ucmd!().arg("-p").succeeds().stdout_contains(username);
}

#[test]
#[cfg(unix)]
fn test_id_password_style() {
    // `-P` is BSD only and not supported on GNU's `id`
    let username = whoami();
    new_ucmd!()
        .arg("-P")
        .arg(&username)
        .succeeds()
        .stdout_str()
        .starts_with(&username);
}

#[test]
#[cfg(unix)]
fn test_id_multiple_users() {
    // Same typical users that GNU test suite is using.
    let test_users = ["root", "man", "postfix", "sshd", &whoami()];

    let result = new_ucmd!().args(&test_users).stderr_to_stdout().run();
    let lines = test_users.iter().zip(result.stdout_str().lines());
    for (name, line) in lines {
        let line_regex = Regex::new(&format!(
            "uid=\\d+\\({name}\\) gid=\\d+\\({name}\\) groups=.*"
        ))
        .unwrap();
        assert!(line_regex.is_match(line) || line.contains("no such user"));
    }
}

#[test]
#[cfg(unix)]
fn test_id_multiple_users_non_existing() {
    let test_users = [
        "root",
        "hopefully_non_existing_username1",
        &whoami(),
        "man",
        "hopefully_non_existing_username2",
        "hopefully_non_existing_username3",
        "postfix",
        "sshd",
        "hopefully_non_existing_username4",
        &whoami(),
    ];

    let result = new_ucmd!().args(&test_users).stderr_to_stdout().run();
    let lines = test_users.iter().zip(result.stdout_str().lines());
    for (name, line) in lines {
        dbg!(name);
        let line_regex = Regex::new(&format!(
            "uid=\\d+\\({name}\\) gid=\\d+\\({name}\\) groups=.*"
        ))
        .unwrap();
        assert!(line_regex.is_match(line) || line.contains("no such user"));
    }
}

#[test]
#[cfg(unix)]
fn test_id_zero() {
    for z_flag in ["-z", "--zero"] {
        new_ucmd!()
            .arg(z_flag)
            .fails()
            .stderr_contains("not permitted in default format");
        for opt1 in ["--name", "--real"] {
            new_ucmd!()
                .arg(opt1)
                .arg(z_flag)
                .fails()
                .stderr_contains("cannot print only names or real IDs in default format");
        }
    }
}

#[test]
#[cfg(feature = "feat_selinux")]
fn test_id_context() {
    use selinux::{self, KernelSupport};
    if selinux::kernel_support() == KernelSupport::Unsupported {
        println!("test skipped: Kernel has no support for SElinux context",);
        return;
    }
    let ts = TestScenario::new(util_name!());
    for c_flag in ["-Z", "--context"] {
        new_ucmd!().arg(c_flag).succeeds();
        for z_flag in ["-z", "--zero"] {
            ts.ucmd().arg(&[c_flag, z_flag]).fails();
            for opt1 in ["--name", "--real"] {
                // id: cannot print only names or real IDs in default format
                ts.ucmd().arg(&[opt1, c_flag]).fails();
                ts.ucmd().arg(&[opt1, c_flag, z_flag]).fails();
                for opt2 in ["--user", "--group", "--groups"] {
                    ts.ucmd().args(&[opt2, c_flag, opt1]).succeeds();
                }
            }
            for opt2 in ["--user", "--group", "--groups"] {
                ts.ucmd().args(&[opt2, c_flag]).succeeds();
            }
        }
    }
}

#[test]
#[cfg(unix)]
fn test_id_no_specified_user_posixly() {
    // gnu/tests/id/no-context.sh

    let ts = TestScenario::new(util_name!());
    let result = ts.ucmd().env("POSIXLY_CORRECT", "1").run();
    assert!(!result.stdout_str().contains("context="));
    if !is_ci() {
        result.success();
    }

    #[cfg(all(
        any(target_os = "linux", target_os = "android"),
        feature = "feat_selinux"
    ))]
    {
        use selinux::{self, KernelSupport};
        if selinux::kernel_support() == KernelSupport::Unsupported {
            println!("test skipped: Kernel has no support for SElinux context",);
        } else {
            let result = ts.ucmd().succeeds();
            assert!(result.stdout_str().contains("context="));
        }
    }
}<|MERGE_RESOLUTION|>--- conflicted
+++ resolved
@@ -5,14 +5,8 @@
 
 // spell-checker:ignore (ToDO) coreutil
 
-<<<<<<< HEAD
-use crate::common::util::{check_coreutil_version, expected_result, is_ci, whoami, TestScenario};
-
-const VERSION_MIN_MULTIPLE_USERS: &str = "8.3"; // this feature was introduced in GNU's coreutils 8.31
-=======
 use crate::common::util::{is_ci, whoami, TestScenario};
 use regex::Regex;
->>>>>>> e5e601a2
 
 #[test]
 fn test_invalid_arg() {
