[package]
name = "uu_printf"
version = "0.0.23"
authors = ["Nathan Ross", "uutils developers"]
license = "MIT"
description = "printf ~ (uutils) FORMAT and display ARGUMENTS"

homepage = "https://github.com/uutils/coreutils"
repository = "https://github.com/uutils/coreutils/tree/main/src/uu/printf"
keywords = ["coreutils", "uutils", "cross-platform", "cli", "utility"]
categories = ["command-line-utilities"]
edition = "2021"

[lib]
path = "src/printf.rs"

[dependencies]
clap = { workspace = true }
<<<<<<< HEAD
uucore = { workspace = true, features = ["format"] }
=======
uucore = { workspace = true, features = ["memo", "quoting-style"] }
>>>>>>> 58087df0

[[bin]]
name = "printf"
path = "src/main.rs"<|MERGE_RESOLUTION|>--- conflicted
+++ resolved
@@ -16,11 +16,7 @@
 
 [dependencies]
 clap = { workspace = true }
-<<<<<<< HEAD
-uucore = { workspace = true, features = ["format"] }
-=======
-uucore = { workspace = true, features = ["memo", "quoting-style"] }
->>>>>>> 58087df0
+uucore = { workspace = true, features = ["format", "quoting-style"] }
 
 [[bin]]
 name = "printf"
